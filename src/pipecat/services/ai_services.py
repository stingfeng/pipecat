#
# Copyright (c) 2024, Daily
#
# SPDX-License-Identifier: BSD 2-Clause License
#

import asyncio
import io
import wave

from abc import abstractmethod
from typing import AsyncGenerator, List, Optional, Tuple

from pipecat.frames.frames import (
    AudioRawFrame,
    CancelFrame,
    EndFrame,
    ErrorFrame,
    Frame,
    LLMFullResponseEndFrame,
    STTLanguageUpdateFrame,
    STTModelUpdateFrame,
    StartFrame,
    StartInterruptionFrame,
    TTSAudioRawFrame,
    TTSLanguageUpdateFrame,
    TTSModelUpdateFrame,
    TTSSpeakFrame,
    TTSStartedFrame,
    TTSStoppedFrame,
    TTSVoiceUpdateFrame,
    TextFrame,
    UserImageRequestFrame,
    VisionImageRawFrame
)
from pipecat.metrics.metrics import MetricsData
from pipecat.processors.frame_processor import FrameDirection, FrameProcessor
from pipecat.transcriptions.language import Language
from pipecat.utils.audio import calculate_audio_volume
from pipecat.utils.string import match_endofsentence
from pipecat.utils.time import seconds_to_nanoseconds
from pipecat.utils.utils import exp_smoothing
from pipecat.processors.aggregators.openai_llm_context import OpenAILLMContext

from loguru import logger


class AIService(FrameProcessor):
    def __init__(self, **kwargs):
        super().__init__(**kwargs)
        self._model_name: str = ""

    @property
    def model_name(self) -> str:
        return self._model_name

    def set_model_name(self, model: str):
        self._model_name = model
        self.set_core_metrics_data(MetricsData(processor=self.name, model=self._model_name))

    async def start(self, frame: StartFrame):
        pass

    async def stop(self, frame: EndFrame):
        pass

    async def cancel(self, frame: CancelFrame):
        pass

    async def process_frame(self, frame: Frame, direction: FrameDirection):
        await super().process_frame(frame, direction)

        if isinstance(frame, StartFrame):
            await self.start(frame)
        elif isinstance(frame, CancelFrame):
            await self.cancel(frame)
        elif isinstance(frame, EndFrame):
            await self.stop(frame)

    async def process_generator(self, generator: AsyncGenerator[Frame | None, None]):
        async for f in generator:
            if f:
                if isinstance(f, ErrorFrame):
                    await self.push_error(f)
                else:
                    await self.push_frame(f)


class LLMService(AIService):
    """This class is a no-op but serves as a base class for LLM services."""

    def __init__(self, **kwargs):
        super().__init__(**kwargs)
        self._callbacks = {}
        self._start_callbacks = {}

    # TODO-CB: callback function type
    def register_function(self, function_name: str | None, callback, start_callback=None):
        # Registering a function with the function_name set to None will run that callback
        # for all functions
        self._callbacks[function_name] = callback
        # QUESTION FOR CB: maybe this isn't needed anymore?
        if start_callback:
            self._start_callbacks[function_name] = start_callback

    def unregister_function(self, function_name: str | None):
        del self._callbacks[function_name]
        if self._start_callbacks[function_name]:
            del self._start_callbacks[function_name]

    def has_function(self, function_name: str):
        if None in self._callbacks.keys():
            return True
        return function_name in self._callbacks.keys()

    async def call_function(
            self,
            *,
            context: OpenAILLMContext,
            tool_call_id: str,
            function_name: str,
            arguments: str) -> None:
        f = None
        if function_name in self._callbacks.keys():
            f = self._callbacks[function_name]
        elif None in self._callbacks.keys():
            f = self._callbacks[None]
        else:
            return None
        await context.call_function(
            f,
            function_name=function_name,
            tool_call_id=tool_call_id,
            arguments=arguments,
            llm=self)

    # QUESTION FOR CB: maybe this isn't needed anymore?
    async def call_start_function(self, context: OpenAILLMContext, function_name: str):
        if function_name in self._start_callbacks.keys():
            await self._start_callbacks[function_name](function_name, self, context)
        elif None in self._start_callbacks.keys():
            return await self._start_callbacks[None](function_name, self, context)

    async def request_image_frame(self, user_id: str, *, text_content: str | None = None):
        await self.push_frame(UserImageRequestFrame(user_id=user_id, context=text_content),
                              FrameDirection.UPSTREAM)


class TTSService(AIService):
    def __init__(
            self,
            *,
            aggregate_sentences: bool = True,
            # if True, TTSService will push TextFrames and LLMFullResponseEndFrames,
            # otherwise subclass must do it
            push_text_frames: bool = True,
            # TTS output sample rate
            sample_rate: int = 16000,
            **kwargs):
        super().__init__(**kwargs)
        self._aggregate_sentences: bool = aggregate_sentences
        self._push_text_frames: bool = push_text_frames
        self._current_sentence: str = ""
        self._sample_rate: int = sample_rate

    @property
    def sample_rate(self) -> int:
        return self._sample_rate

    @abstractmethod
    async def set_model(self, model: str):
        self.set_model_name(model)

    @abstractmethod
    async def set_voice(self, voice: str):
        pass

    @abstractmethod
    async def set_language(self, language: Language):
        pass

    # Converts the text to audio.
    @abstractmethod
    async def run_tts(self, text: str) -> AsyncGenerator[Frame, None]:
        pass

    async def say(self, text: str):
        await self.process_frame(TextFrame(text=text), FrameDirection.DOWNSTREAM)

    async def _handle_interruption(self, frame: StartInterruptionFrame, direction: FrameDirection):
        self._current_sentence = ""
        await self.push_frame(frame, direction)

    async def _process_text_frame(self, frame: TextFrame):
        text: str | None = None
        if not self._aggregate_sentences:
            text = frame.text
        else:
            self._current_sentence += frame.text
            if match_endofsentence(self._current_sentence):
                text = self._current_sentence
                self._current_sentence = ""

        if text:
            await self._push_tts_frames(text)

    async def _push_tts_frames(self, text: str):
        text = text.strip()
        if not text:
            return

        await self.start_processing_metrics()
        await self.process_generator(self.run_tts(text))
        await self.stop_processing_metrics()
        if self._push_text_frames:
            # We send the original text after the audio. This way, if we are
            # interrupted, the text is not added to the assistant context.
            await self.push_frame(TextFrame(text))

    async def process_frame(self, frame: Frame, direction: FrameDirection):
        await super().process_frame(frame, direction)

        if isinstance(frame, TextFrame):
            await self._process_text_frame(frame)
        elif isinstance(frame, StartInterruptionFrame):
            await self._handle_interruption(frame, direction)
        elif isinstance(frame, LLMFullResponseEndFrame) or isinstance(frame, EndFrame):
            sentence = self._current_sentence
            self._current_sentence = ""
            await self._push_tts_frames(sentence)
            if isinstance(frame, LLMFullResponseEndFrame):
                if self._push_text_frames:
                    await self.push_frame(frame, direction)
            else:
                await self.push_frame(frame, direction)
        elif isinstance(frame, TTSSpeakFrame):
            await self._push_tts_frames(frame.text)
        elif isinstance(frame, TTSModelUpdateFrame):
            await self.set_model(frame.model)
        elif isinstance(frame, TTSVoiceUpdateFrame):
            await self.set_voice(frame.voice)
        elif isinstance(frame, TTSLanguageUpdateFrame):
            await self.set_language(frame.language)
        else:
            await self.push_frame(frame, direction)


class AsyncTTSService(TTSService):
    def __init__(
            self,
            # if True, TTSService will push TTSStoppedFrames, otherwise subclass must do it
            push_stop_frames: bool = False,
            # if push_stop_frames is True, wait for this idle period before pushing TTSStoppedFrame
            stop_frame_timeout_s: float = 1.0,
            **kwargs):
        super().__init__(sync=False, **kwargs)
        self._push_stop_frames: bool = push_stop_frames
        self._stop_frame_timeout_s: float = stop_frame_timeout_s
        self._stop_frame_task: Optional[asyncio.Task] = None
        self._stop_frame_queue: asyncio.Queue = asyncio.Queue()

    @abstractmethod
    async def flush_audio(self):
        pass

    async def start(self, frame: StartFrame):
        await super().start(frame)
        if self._push_stop_frames:
            self._stop_frame_task = self.get_event_loop().create_task(self._stop_frame_handler())

    async def stop(self, frame: EndFrame):
        await super().stop(frame)
        if self._stop_frame_task:
            self._stop_frame_task.cancel()
            await self._stop_frame_task
            self._stop_frame_task = None

    async def cancel(self, frame: CancelFrame):
        await super().cancel(frame)
        if self._stop_frame_task:
            self._stop_frame_task.cancel()
            await self._stop_frame_task
            self._stop_frame_task = None

    async def push_frame(self, frame: Frame, direction: FrameDirection = FrameDirection.DOWNSTREAM):
        await super().push_frame(frame, direction)

        if self._push_stop_frames and (
                isinstance(frame, StartInterruptionFrame) or
                isinstance(frame, TTSStartedFrame) or
                isinstance(frame, TTSAudioRawFrame) or
                isinstance(frame, TTSStoppedFrame)):
            await self._stop_frame_queue.put(frame)

    async def _stop_frame_handler(self):
        try:
            has_started = False
            while True:
                try:
                    frame = await asyncio.wait_for(self._stop_frame_queue.get(),
                                                   self._stop_frame_timeout_s)
                    if isinstance(frame, TTSStartedFrame):
                        has_started = True
                    elif isinstance(frame, (TTSStoppedFrame, StartInterruptionFrame)):
                        has_started = False
                except asyncio.TimeoutError:
                    if has_started:
                        await self.push_frame(TTSStoppedFrame())
                        has_started = False
        except asyncio.CancelledError:
            pass


class AsyncWordTTSService(AsyncTTSService):
    def __init__(self, **kwargs):
        super().__init__(**kwargs)
        self._initial_word_timestamp = -1
        self._words_queue = asyncio.Queue()
        self._words_task = self.get_event_loop().create_task(self._words_task_handler())

    def start_word_timestamps(self):
        if self._initial_word_timestamp == -1:
            self._initial_word_timestamp = self.get_clock().get_time()

    def reset_word_timestamps(self):
        self._initial_word_timestamp = -1
        self._word_timestamps = []

    async def add_word_timestamps(self, word_times: List[Tuple[str, float]]):
        for (word, timestamp) in word_times:
            await self._words_queue.put((word, seconds_to_nanoseconds(timestamp)))

    async def stop(self, frame: EndFrame):
        await super().stop(frame)
        await self._stop_words_task()

    async def cancel(self, frame: CancelFrame):
        await super().cancel(frame)
        await self._stop_words_task()

    async def process_frame(self, frame: Frame, direction: FrameDirection):
        await super().process_frame(frame, direction)

        if isinstance(frame, LLMFullResponseEndFrame) or isinstance(frame, EndFrame):
            await self.flush_audio()

    async def _handle_interruption(self, frame: StartInterruptionFrame, direction: FrameDirection):
        await super()._handle_interruption(frame, direction)
        self.reset_word_timestamps()

    async def _stop_words_task(self):
        if self._words_task:
            self._words_task.cancel()
            await self._words_task

    async def _words_task_handler(self):
        while True:
            try:
                (word, timestamp) = await self._words_queue.get()
                if word == "LLMFullResponseEndFrame" and timestamp == 0:
                    await self.push_frame(LLMFullResponseEndFrame())
                else:
                    frame = TextFrame(word)
                    frame.pts = self._initial_word_timestamp + timestamp
                    await self.push_frame(frame)
                self._words_queue.task_done()
            except asyncio.CancelledError:
                break
            except Exception as e:
                logger.exception(f"{self} exception: {e}")


class STTService(AIService):
    """STTService is a base class for speech-to-text services."""

    def __init__(self, **kwargs):
        super().__init__(**kwargs)

    @abstractmethod
    async def set_model(self, model: str):
        self.set_model_name(model)

    @abstractmethod
    async def set_language(self, language: Language):
        pass

    @abstractmethod
    async def run_stt(self, audio: bytes) -> AsyncGenerator[Frame, None]:
        """Returns transcript as a string"""
        pass

    async def process_audio_frame(self, frame: AudioRawFrame):
        await self.process_generator(self.run_stt(frame.audio))

    async def process_frame(self, frame: Frame, direction: FrameDirection):
        """Processes a frame of audio data, either buffering or transcribing it."""
        await super().process_frame(frame, direction)

        if isinstance(frame, AudioRawFrame):
            # In this service we accumulate audio internally and at the end we
            # push a TextFrame. We don't really want to push audio frames down.
            await self.process_audio_frame(frame)
        elif isinstance(frame, STTModelUpdateFrame):
            await self.set_model(frame.model)
        elif isinstance(frame, STTLanguageUpdateFrame):
            await self.set_language(frame.language)
        else:
            await self.push_frame(frame, direction)


class SegmentedSTTService(STTService):
    """SegmentedSTTService is an STTService that will detect speech and will run
    speech-to-text on speech segments only, instead of a continous stream.

    """

    def __init__(self,
                 *,
                 min_volume: float = 0.6,
                 max_silence_secs: float = 0.3,
                 max_buffer_secs: float = 1.5,
                 sample_rate: int = 16000,
                 num_channels: int = 1,
                 **kwargs):
        super().__init__(**kwargs)
        self._min_volume = min_volume
        self._max_silence_secs = max_silence_secs
        self._max_buffer_secs = max_buffer_secs
        self._sample_rate = sample_rate
        self._num_channels = num_channels
        (self._content, self._wave) = self._new_wave()
        self._silence_num_frames = 0
        # Volume exponential smoothing
        self._smoothing_factor = 0.2
        self._prev_volume = 0

    async def process_audio_frame(self, frame: AudioRawFrame):
        # Try to filter out empty background noise
        volume = self._get_smoothed_volume(frame)
        if volume >= self._min_volume:
            # If volume is high enough, write new data to wave file
            self._wave.writeframes(frame.audio)
            self._silence_num_frames = 0
        else:
            self._silence_num_frames += frame.num_frames
        self._prev_volume = volume

        # If buffer is not empty and we have enough data or there's been a long
        # silence, transcribe the audio gathered so far.
        silence_secs = self._silence_num_frames / self._sample_rate
        buffer_secs = self._wave.getnframes() / self._sample_rate
        if self._content.tell() > 0 and (
                buffer_secs > self._max_buffer_secs or silence_secs > self._max_silence_secs):
            self._silence_num_frames = 0
<<<<<<< HEAD

            content, wave = self._content, self._wave
            (self._content, self._wave) = self._new_wave()
            
            wave.close()
            content.seek(0)
            await self.start_processing_metrics()
            await self.process_generator(self.run_stt(content.read()))
            await self.stop_processing_metrics()
=======
            self._wave.close()
            self._content.seek(0)
            await self.process_generator(self.run_stt(self._content.read()))
            (self._content, self._wave) = self._new_wave()
>>>>>>> 26a64afd

    async def stop(self, frame: EndFrame):
        self._wave.close()

    async def cancel(self, frame: CancelFrame):
        self._wave.close()

    def _new_wave(self):
        content = io.BytesIO()
        ww = wave.open(content, "wb")
        ww.setsampwidth(2)
        ww.setnchannels(self._num_channels)
        ww.setframerate(self._sample_rate)
        return (content, ww)

    def _get_smoothed_volume(self, frame: AudioRawFrame) -> float:
        volume = calculate_audio_volume(frame.audio, frame.sample_rate)
        return exp_smoothing(volume, self._prev_volume, self._smoothing_factor)


class ImageGenService(AIService):

    def __init__(self, **kwargs):
        super().__init__(**kwargs)

    # Renders the image. Returns an Image object.
    @abstractmethod
    async def run_image_gen(self, prompt: str) -> AsyncGenerator[Frame, None]:
        pass

    async def process_frame(self, frame: Frame, direction: FrameDirection):
        await super().process_frame(frame, direction)

        if isinstance(frame, TextFrame):
            await self.push_frame(frame, direction)
            await self.start_processing_metrics()
            await self.process_generator(self.run_image_gen(frame.text))
            await self.stop_processing_metrics()
        else:
            await self.push_frame(frame, direction)


class VisionService(AIService):
    """VisionService is a base class for vision services."""

    def __init__(self, **kwargs):
        super().__init__(**kwargs)
        self._describe_text = None

    @abstractmethod
    async def run_vision(self, frame: VisionImageRawFrame) -> AsyncGenerator[Frame, None]:
        pass

    async def process_frame(self, frame: Frame, direction: FrameDirection):
        await super().process_frame(frame, direction)

        if isinstance(frame, VisionImageRawFrame):
            await self.start_processing_metrics()
            await self.process_generator(self.run_vision(frame))
            await self.stop_processing_metrics()
        else:
            await self.push_frame(frame, direction)<|MERGE_RESOLUTION|>--- conflicted
+++ resolved
@@ -452,7 +452,6 @@
         if self._content.tell() > 0 and (
                 buffer_secs > self._max_buffer_secs or silence_secs > self._max_silence_secs):
             self._silence_num_frames = 0
-<<<<<<< HEAD
 
             content, wave = self._content, self._wave
             (self._content, self._wave) = self._new_wave()
@@ -462,12 +461,6 @@
             await self.start_processing_metrics()
             await self.process_generator(self.run_stt(content.read()))
             await self.stop_processing_metrics()
-=======
-            self._wave.close()
-            self._content.seek(0)
-            await self.process_generator(self.run_stt(self._content.read()))
-            (self._content, self._wave) = self._new_wave()
->>>>>>> 26a64afd
 
     async def stop(self, frame: EndFrame):
         self._wave.close()
