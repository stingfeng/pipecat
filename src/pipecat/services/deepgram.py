#
# Copyright (c) 2024, Daily
#
# SPDX-License-Identifier: BSD 2-Clause License
#

import aiohttp

from typing import AsyncGenerator

from pipecat.frames.frames import (
    CancelFrame,
    EndFrame,
    ErrorFrame,
    Frame,
    InterimTranscriptionFrame,
    StartFrame,
<<<<<<< HEAD
    SystemFrame,
    ControlFrame,
=======
    TTSAudioRawFrame,
    TTSStartedFrame,
    TTSStoppedFrame,
>>>>>>> 26a64afd
    TranscriptionFrame)
from pipecat.services.ai_services import STTService, TTSService
from pipecat.transcriptions.language import Language
from pipecat.utils.time import time_now_iso8601

from loguru import logger


# See .env.example for Deepgram configuration needed
try:
    from deepgram import (
        AsyncListenWebSocketClient,
        DeepgramClient,
        DeepgramClientOptions,
        LiveTranscriptionEvents,
        LiveOptions,
<<<<<<< HEAD
        LiveResultResponse,
        ErrorResponse
=======
        LiveResultResponse
>>>>>>> 26a64afd
    )
except ModuleNotFoundError as e:
    logger.error(f"Exception: {e}")
    logger.error(
        "In order to use Deepgram, you need to `pip install pipecat-ai[deepgram]`. Also, set `DEEPGRAM_API_KEY` environment variable.")
    raise Exception(f"Missing module: {e}")


class DeepgramTTSService(TTSService):

    def __init__(
            self,
            *,
            api_key: str,
            aiohttp_session: aiohttp.ClientSession,
            voice: str = "aura-helios-en",
            base_url: str = "https://api.deepgram.com/v1/speak",
            sample_rate: int = 16000,
            encoding: str = "linear16",
            **kwargs):
        super().__init__(**kwargs)

        self._voice = voice
        self._api_key = api_key
        self._base_url = base_url
        self._sample_rate = sample_rate
        self._encoding = encoding
        self._aiohttp_session = aiohttp_session

    def can_generate_metrics(self) -> bool:
        return True

    async def set_voice(self, voice: str):
        logger.debug(f"Switching TTS voice to: [{voice}]")
        self._voice = voice

    async def run_tts(self, text: str) -> AsyncGenerator[Frame, None]:
        logger.debug(f"Generating TTS: [{text}]")

        base_url = self._base_url
        request_url = f"{base_url}?model={self._voice}&encoding={self._encoding}&container=none&sample_rate={self._sample_rate}"
        headers = {"authorization": f"token {self._api_key}"}
        body = {"text": text}

        try:
            await self.start_ttfb_metrics()
            async with self._aiohttp_session.post(request_url, headers=headers, json=body) as r:
                if r.status != 200:
                    response_text = await r.text()
                    # If we get a a "Bad Request: Input is unutterable", just print out a debug log.
                    # All other unsuccesful requests should emit an error frame. If not specifically
                    # handled by the running PipelineTask, the ErrorFrame will cancel the task.
                    if "unutterable" in response_text:
                        logger.debug(f"Unutterable text: [{text}]")
                        return

                    logger.error(
                        f"{self} error getting audio (status: {r.status}, error: {response_text})")
                    yield ErrorFrame(f"Error getting audio (status: {r.status}, error: {response_text})")
                    return

                await self.start_tts_usage_metrics(text)

                await self.push_frame(TTSStartedFrame())
                async for data in r.content:
                    await self.stop_ttfb_metrics()
                    frame = TTSAudioRawFrame(
                        audio=data, sample_rate=self._sample_rate, num_channels=1)
                    yield frame
                await self.push_frame(TTSStoppedFrame())
        except Exception as e:
            logger.exception(f"{self} exception: {e}")


class DeepgramSTTService(STTService):
    def __init__(self,
                 *,
                 api_key: str,
                 url: str = "",
                 live_options: LiveOptions = LiveOptions(
                     encoding="linear16",
                     language="en-US",
                     model="nova-2-conversationalai",
                     sample_rate=16000,
                     channels=1,
                     interim_results=True,
                     smart_format=True,
                     punctuate=True,
                     profanity_filter=True,
                 ),
                 **kwargs):
        super().__init__(**kwargs)

        self._live_options = live_options

        self._client = DeepgramClient(
            api_key, config=DeepgramClientOptions(url=url, options={"keepalive": "true"}))
<<<<<<< HEAD
        self._connection = self._client.listen.asynclive.v("1")
        #FIXME(stingfeng): bugfix: avoiding referencing _socket without initialization
        self._connection._socket = None
=======
        self._connection: AsyncListenWebSocketClient = self._client.listen.asyncwebsocket.v("1")
>>>>>>> 26a64afd
        self._connection.on(LiveTranscriptionEvents.Transcript, self._on_message)
        self._connection.on(LiveTranscriptionEvents.Error, self._on_error)

    async def set_model(self, model: str):
        await super().set_model(model)
        logger.debug(f"Switching STT model to: [{model}]")
        self._live_options.model = model
        await self._disconnect()
        await self._connect()

<<<<<<< HEAD
        if isinstance(frame, SystemFrame):
            await self.push_frame(frame, direction)
        elif isinstance(frame, ControlFrame):
            await self.push_frame(frame, direction)
        elif isinstance(frame, AudioRawFrame):
            await self._connection.send(frame.audio)
        else:
            await self.queue_frame(frame, direction)
=======
    async def set_language(self, language: Language):
        logger.debug(f"Switching STT language to: [{language}]")
        self._live_options.language = language
        await self._disconnect()
        await self._connect()
>>>>>>> 26a64afd

    async def start(self, frame: StartFrame):
        await super().start(frame)
        await self._connect()

    async def stop(self, frame: EndFrame):
        await super().stop(frame)
        await self._disconnect()

    async def cancel(self, frame: CancelFrame):
        await super().cancel(frame)
        await self._disconnect()

    async def run_stt(self, audio: bytes) -> AsyncGenerator[Frame, None]:
        await self.start_processing_metrics()
        await self._connection.send(audio)
        await self.stop_processing_metrics()
        yield None

    async def _connect(self):
        if await self._connection.start(self._live_options):
            logger.debug(f"{self}: Connected to Deepgram")
        else:
            logger.error(f"{self}: Unable to connect to Deepgram")

    async def _disconnect(self):
        if self._connection.is_connected:
            await self._connection.finish()
            logger.debug(f"{self}: Disconnected from Deepgram")

    async def _on_message(self, *args, **kwargs):
        result: LiveResultResponse = kwargs["result"]
<<<<<<< HEAD
=======
        if len(result.channel.alternatives) == 0:
            return
>>>>>>> 26a64afd
        is_final = result.is_final
        transcript = result.channel.alternatives[0].transcript
        language = None
        if result.channel.alternatives[0].languages:
            language = result.channel.alternatives[0].languages[0]
            language = Language(language)
        if len(transcript) > 0:
            if is_final:
                await self.push_frame(TranscriptionFrame(transcript, "", time_now_iso8601(), language))
            else:
<<<<<<< HEAD
                await self.queue_frame(InterimTranscriptionFrame(transcript, "", time_now_iso8601()))

    async def _on_error(self, *args, **kwargs):
        error: ErrorResponse = kwargs["error"]
=======
                await self.push_frame(InterimTranscriptionFrame(transcript, "", time_now_iso8601(), language))
>>>>>>> 26a64afd
<|MERGE_RESOLUTION|>--- conflicted
+++ resolved
@@ -15,14 +15,9 @@
     Frame,
     InterimTranscriptionFrame,
     StartFrame,
-<<<<<<< HEAD
-    SystemFrame,
-    ControlFrame,
-=======
     TTSAudioRawFrame,
     TTSStartedFrame,
     TTSStoppedFrame,
->>>>>>> 26a64afd
     TranscriptionFrame)
 from pipecat.services.ai_services import STTService, TTSService
 from pipecat.transcriptions.language import Language
@@ -39,12 +34,7 @@
         DeepgramClientOptions,
         LiveTranscriptionEvents,
         LiveOptions,
-<<<<<<< HEAD
-        LiveResultResponse,
-        ErrorResponse
-=======
         LiveResultResponse
->>>>>>> 26a64afd
     )
 except ModuleNotFoundError as e:
     logger.error(f"Exception: {e}")
@@ -142,13 +132,9 @@
 
         self._client = DeepgramClient(
             api_key, config=DeepgramClientOptions(url=url, options={"keepalive": "true"}))
-<<<<<<< HEAD
-        self._connection = self._client.listen.asynclive.v("1")
+        self._connection: AsyncListenWebSocketClient = self._client.listen.asyncwebsocket.v("1")
         #FIXME(stingfeng): bugfix: avoiding referencing _socket without initialization
         self._connection._socket = None
-=======
-        self._connection: AsyncListenWebSocketClient = self._client.listen.asyncwebsocket.v("1")
->>>>>>> 26a64afd
         self._connection.on(LiveTranscriptionEvents.Transcript, self._on_message)
         self._connection.on(LiveTranscriptionEvents.Error, self._on_error)
 
@@ -159,22 +145,11 @@
         await self._disconnect()
         await self._connect()
 
-<<<<<<< HEAD
-        if isinstance(frame, SystemFrame):
-            await self.push_frame(frame, direction)
-        elif isinstance(frame, ControlFrame):
-            await self.push_frame(frame, direction)
-        elif isinstance(frame, AudioRawFrame):
-            await self._connection.send(frame.audio)
-        else:
-            await self.queue_frame(frame, direction)
-=======
     async def set_language(self, language: Language):
         logger.debug(f"Switching STT language to: [{language}]")
         self._live_options.language = language
         await self._disconnect()
         await self._connect()
->>>>>>> 26a64afd
 
     async def start(self, frame: StartFrame):
         await super().start(frame)
@@ -207,11 +182,8 @@
 
     async def _on_message(self, *args, **kwargs):
         result: LiveResultResponse = kwargs["result"]
-<<<<<<< HEAD
-=======
         if len(result.channel.alternatives) == 0:
             return
->>>>>>> 26a64afd
         is_final = result.is_final
         transcript = result.channel.alternatives[0].transcript
         language = None
@@ -222,11 +194,4 @@
             if is_final:
                 await self.push_frame(TranscriptionFrame(transcript, "", time_now_iso8601(), language))
             else:
-<<<<<<< HEAD
-                await self.queue_frame(InterimTranscriptionFrame(transcript, "", time_now_iso8601()))
-
-    async def _on_error(self, *args, **kwargs):
-        error: ErrorResponse = kwargs["error"]
-=======
-                await self.push_frame(InterimTranscriptionFrame(transcript, "", time_now_iso8601(), language))
->>>>>>> 26a64afd
+                await self.push_frame(InterimTranscriptionFrame(transcript, "", time_now_iso8601(), language))